--- conflicted
+++ resolved
@@ -101,20 +101,13 @@
 ## Contributing
 
 1. Fork the repo
-<<<<<<< HEAD
-2. Use [godep][4] to get the correct versions of the dependencies
-=======
 2. Use [godep][3] to get the correct versions of the dependencies, via `godep get`
->>>>>>> 16043a10
 3. Make your changes
 4. Apply `go fmt` to all of the files
 5. Verify that the tests still pass (`cd ${PROJECT_ROOT}` and `go test -v --timeout 20m`)
 6. Submit a pull request
 
-<<<<<<< HEAD
 [4]:https://github.com/tools/godep
-=======
-[3]:https://github.com/tools/godep
 
 ## Building
 If you're unfamiliar with building go or terraform plugins, please visit the following links first:
@@ -132,5 +125,4 @@
 
 If you need more information about how to install or use this plugin, do not hesitate to read this article: [Using Terraform to Provision Linode Environments][4]
 
-[4]:https://www.linode.com/docs/platform/how-to-build-your-infrastructure-using-Terraform-and-Linode
->>>>>>> 16043a10
+[4]:https://www.linode.com/docs/platform/how-to-build-your-infrastructure-using-Terraform-and-Linode